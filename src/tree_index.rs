--- conflicted
+++ resolved
@@ -676,12 +676,7 @@
     #[inline]
     pub fn peek_entry<'g, Q>(&self, key: &Q, guard: &'g Guard) -> Option<(&'g K, &'g V)>
     where
-<<<<<<< HEAD
-        K: Borrow<Q>,
-        Q: Ord + ?Sized,
-=======
         Q: Comparable<K> + ?Sized,
->>>>>>> 2d82b3fe
     {
         if let Some(root_ref) = self.root.load(Acquire, guard).as_ref() {
             return root_ref.search_entry(key, guard);
@@ -793,12 +788,7 @@
         guard: &'g Guard,
     ) -> Range<'t, 'g, K, V, Q, R>
     where
-<<<<<<< HEAD
-        K: Borrow<Q>,
-        Q: Ord + ?Sized,
-=======
         Q: Comparable<K> + ?Sized,
->>>>>>> 2d82b3fe
     {
         Range::new(&self.root, range, guard)
     }
@@ -959,13 +949,9 @@
 
 impl<'t, 'g, K, V, Q, R> Range<'t, 'g, K, V, Q, R>
 where
-    K: 'static + Clone + Ord + Borrow<Q>,
+    K: 'static + Clone + Ord,
     V: 'static + Clone,
-<<<<<<< HEAD
-    Q: ?Sized + Ord,
-=======
     Q: Comparable<K> + ?Sized,
->>>>>>> 2d82b3fe
     R: RangeBounds<Q>,
 {
     #[inline]
@@ -1007,7 +993,7 @@
 
         // Go to the next entry.
         if let Some(mut leaf_scanner) = self.leaf_scanner.take() {
-            let min_allowed_key = leaf_scanner.get().map(|(key, _)| key.borrow());
+            let min_allowed_key = leaf_scanner.get().map(|(key, _)| key);
             if let Some(result) = leaf_scanner.next() {
                 self.leaf_scanner.replace(leaf_scanner);
                 return Some(result);
@@ -1028,23 +1014,12 @@
     #[inline]
     fn set_check_upper_bound(&mut self, scanner: &Scanner<K, V>) {
         self.check_upper_bound = match self.range.end_bound() {
-<<<<<<< HEAD
-            Excluded(key) => scanner.max_key().map_or(false, |max_key| {
-                let kq: &Q = max_key.borrow();
-                kq.cmp(key) != Ordering::Less
-            }),
-            Included(key) => scanner.max_key().map_or(false, |max_key| {
-                let kq: &Q = max_key.borrow();
-                kq.cmp(key) == Ordering::Greater
-            }),
-=======
             Excluded(key) => scanner
                 .max_key()
                 .map_or(false, |max_key| key.compare(max_key).is_le()),
             Included(key) => scanner
                 .max_key()
                 .map_or(false, |max_key| key.compare(max_key).is_lt()),
->>>>>>> 2d82b3fe
             Unbounded => false,
         };
     }
@@ -1064,13 +1039,9 @@
 
 impl<'t, 'g, K, V, Q, R> Iterator for Range<'t, 'g, K, V, Q, R>
 where
-    K: 'static + Clone + Ord + Borrow<Q>,
+    K: 'static + Clone + Ord,
     V: 'static + Clone,
-<<<<<<< HEAD
-    Q: ?Sized + Ord,
-=======
     Q: Comparable<K> + ?Sized,
->>>>>>> 2d82b3fe
     R: RangeBounds<Q>,
 {
     type Item = (&'g K, &'g V);
@@ -1078,24 +1049,15 @@
     #[inline]
     fn next(&mut self) -> Option<Self::Item> {
         while let Some((k, v)) = self.next_unbounded() {
-            let kq: &Q = k.borrow();
             if self.check_lower_bound {
                 match self.range.start_bound() {
                     Excluded(key) => {
-<<<<<<< HEAD
-                        if kq.cmp(key) != Ordering::Greater {
-=======
                         if key.compare(k).is_ge() {
->>>>>>> 2d82b3fe
                             continue;
                         }
                     }
                     Included(key) => {
-<<<<<<< HEAD
-                        if kq.cmp(key) == Ordering::Less {
-=======
                         if key.compare(k).is_gt() {
->>>>>>> 2d82b3fe
                             continue;
                         }
                     }
@@ -1106,20 +1068,12 @@
             if self.check_upper_bound {
                 match self.range.end_bound() {
                     Excluded(key) => {
-<<<<<<< HEAD
-                        if kq.cmp(key) == Ordering::Less {
-=======
                         if key.compare(k).is_gt() {
->>>>>>> 2d82b3fe
                             return Some((k, v));
                         }
                     }
                     Included(key) => {
-<<<<<<< HEAD
-                        if kq.cmp(key) != Ordering::Greater {
-=======
                         if key.compare(k).is_ge() {
->>>>>>> 2d82b3fe
                             return Some((k, v));
                         }
                     }
@@ -1137,13 +1091,9 @@
 
 impl<'t, 'g, K, V, Q, R> FusedIterator for Range<'t, 'g, K, V, Q, R>
 where
-    K: 'static + Clone + Ord + Borrow<Q>,
+    K: 'static + Clone + Ord,
     V: 'static + Clone,
-<<<<<<< HEAD
-    Q: ?Sized + Ord,
-=======
     Q: Comparable<K> + ?Sized,
->>>>>>> 2d82b3fe
     R: RangeBounds<Q>,
 {
 }
